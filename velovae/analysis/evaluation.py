--- conflicted
+++ resolved
@@ -250,23 +250,6 @@
     # Compute metrics and generate plots for each method
     for i, method in enumerate(methods):
         if(compute_metrics):
-<<<<<<< HEAD
-            stats_i = get_metric(adata, method, keys[i], scv_key, (scv_key is not None) )
-            stats[method] = stats_i
-        
-        if(method=='scVelo'):
-            t_i, Uhat_i, Shat_i = get_pred_scv_demo(adata, keys[i], genes, nplot)
-            Yhat[method] = np.concatenate((np.zeros((nplot)), np.ones((nplot))))
-            V[method] = adata.layers["velocity"][:,gene_indices]
-        elif(method=='Vanilla VAE'):
-            t_i, Uhat_i, Shat_i = get_pred_vanilla_demo(adata, keys[i], genes, nplot)
-            Yhat[method] = None
-            V[method] = adata.layers[f"{keys[i]}_velocity"][:,gene_indices]
-        elif(method=='VeloVAE' or method=='FullVB'):
-            Uhat_i, Shat_i = get_pred_velovae_demo(adata, keys[i], genes, method=='FullVB')
-            V[method] = adata.layers[f"{keys[i]}_velocity"][:,gene_indices]
-            t_i = adata.obs[f'{keys[i]}_time'].to_numpy()
-=======
             stats_i = get_metric(adata, 
                                  method, 
                                  keys[i], 
@@ -281,7 +264,6 @@
         #Compute prediction for the purpose of plotting (a fixed number of plots)
         if('phase' in plot_type or 'signal' in plot_type or 'all' in plot_type):
             #Integer-encoded cell type
->>>>>>> 71609e4f
             cell_labels_raw = adata.obs[cluster_key].to_numpy()
             cell_types_raw = np.unique(cell_labels_raw)
             cell_labels = np.zeros((len(cell_labels_raw)))
@@ -334,20 +316,8 @@
     if(compute_metrics):
         print("---     Computing Peformance Metrics     ---")
         print(f"Dataset Size: {adata.n_obs} cells, {adata.n_vars} genes")
-<<<<<<< HEAD
-        for method in stats:
-            metrics = list(stats[method].keys())
-            break
-        stats_df = DataFrame({}, index=Index(metrics))
-        for i, method in enumerate(methods):
-            stats_df.insert(i, method, [stats[method][x] for x in metrics])
-        pd.set_option("display.precision", 4)
-        print(stats_df)
-=======
-        
         stats_df = pd.DataFrame(stats)
         pd.set_option("display.precision", 3)
->>>>>>> 71609e4f
     
     print("---   Plotting  Results   ---")
     if('cluster' in plot_type or "all" in plot_type):
